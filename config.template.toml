[server]
port = 8080

[databases]
[databases.starknetid]
name = "starknetid"
connection_string = "xxxxxx"
[databases.sales]
name = "goerli"
connection_string = "xxxxxx"

[contracts]
starknetid = "0xXXXXXXXXXXXX"
naming = "0xXXXXXXXXXXXX"
verifier = "0xXXXXXXXXXXXX"
old_verifier = "0xXXXXXXXXXXXX"
pop_verifier = "0xXXXXXXXXXXXX"
pp_verifier = "0xXXXXXXXXXXXX"

[starkscan]
api_url = "https://api-testnet.starkscan.co/api/v0"
api_key = "xxxxxx"

[custom_resolvers]
"0xXXXXXXXXXXXX" = ["domain.stark"]

[solana]
rpc_url = "https://xxxxxxx.solana-mainnet.quiknode.pro/xxxxxxx"
private_key = "xxxxxxx"

<<<<<<< HEAD
[altcoins]
avnu_api = "https://starknet.impulse.avnu.fi/v1"
private_key = "123"

# Ethereum (ETH) is not enabled for the moment as it is already supported by default buy.
# [altcoins.ETH]
# address = "0x049d36570d4e46f48e99674bd3fcc84644ddd6b96f7c741b1562b82f9e004dc7"
# min_price = 1
# max_price = 1
# decimals = 18
# max_quote_validity = 3600 # in seconds for ETH

[altcoins.STRK]
address = "0x04718f5a0fc34cc1af16a1cdee98ffb20c31f5cd61d6ab07201858f4287c938d"
min_price = 500
max_price = 5000
decimals = 18
max_quote_validity = 300 # it moves faster so we reduce the quote validity

[altcoins.USDC]
address = "0x053c91253bc9682c04929ca02ed00b3e423f6710d2ee7e0d5ebb06f3ecf368a8"
min_price = 2000
max_price = 10000
decimals = 6 # not sure really
max_quote_validity = 600

[altcoins.USDT]
address = "0x068f5c6a61780768455de69077e07e89787839bf8166decfbf92b645209c0fb8"
min_price = 2000
max_price = 10000
decimals = 18
max_quote_validity = 600
=======
[token_support]
whitelisted_tokens = [
    # ETH
    "0x049d36570d4e46f48e99674bd3fcc84644ddd6b96f7c741b1562b82f9e004dc7",
    # STRK
    "0x04718f5a0fc34cc1af16a1cdee98ffb20c31f5cd61d6ab07201858f4287c938d",
    # USDC
    "0x053c91253bc9682c04929ca02ed00b3e423f6710d2ee7e0d5ebb06f3ecf368a8",
    # USDT
    "0x068f5c6a61780768455de69077e07e89787839bf8166decfbf92b645209c0fb8",
]
max_quote_validity = 1000 # in seconds
private_key = "123"
>>>>>>> cca1769f
<|MERGE_RESOLUTION|>--- conflicted
+++ resolved
@@ -28,7 +28,6 @@
 rpc_url = "https://xxxxxxx.solana-mainnet.quiknode.pro/xxxxxxx"
 private_key = "xxxxxxx"
 
-<<<<<<< HEAD
 [altcoins]
 avnu_api = "https://starknet.impulse.avnu.fi/v1"
 private_key = "123"
@@ -60,19 +59,4 @@
 min_price = 2000
 max_price = 10000
 decimals = 18
-max_quote_validity = 600
-=======
-[token_support]
-whitelisted_tokens = [
-    # ETH
-    "0x049d36570d4e46f48e99674bd3fcc84644ddd6b96f7c741b1562b82f9e004dc7",
-    # STRK
-    "0x04718f5a0fc34cc1af16a1cdee98ffb20c31f5cd61d6ab07201858f4287c938d",
-    # USDC
-    "0x053c91253bc9682c04929ca02ed00b3e423f6710d2ee7e0d5ebb06f3ecf368a8",
-    # USDT
-    "0x068f5c6a61780768455de69077e07e89787839bf8166decfbf92b645209c0fb8",
-]
-max_quote_validity = 1000 # in seconds
-private_key = "123"
->>>>>>> cca1769f
+max_quote_validity = 600