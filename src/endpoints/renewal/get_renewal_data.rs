use crate::{
    models::AppState,
    utils::{get_error, to_hex},
};
use axum::{
    extract::{Query, State},
    http::{HeaderMap, HeaderValue, StatusCode},
    response::{IntoResponse, Json},
};
use axum_auto_routes::route;
use futures::TryStreamExt;
use mongodb::bson::doc;
use serde::{Deserialize, Serialize};
use starknet::core::types::FieldElement;
use std::sync::Arc;

#[derive(Serialize)]
pub struct StarknetIdData {
    starknet_id: String,
}

#[derive(Deserialize)]
pub struct StarknetIdQuery {
    addr: FieldElement,
    domain: String,
}

#[route(
    get,
    "/renewal/get_renewal_data",
    crate::endpoints::renewal::get_renewal_data
)]
pub async fn handler(
    State(state): State<Arc<AppState>>,
    Query(query): Query<StarknetIdQuery>,
) -> impl IntoResponse {
    // Fetch data from both collections and combine the results
    let auto_renew_flows_future = find_renewal_data(&state, "auto_renew_flows", &query);
    let auto_renew_flows_altcoins_future = find_renewal_data(&state, "auto_renew_flows_altcoins", &query);

<<<<<<< HEAD
    let document_to_return;

    if let Ok(Some(doc)) = result_auto_renew_flows {
        if doc.get_bool("enabled").unwrap_or(true) {
            // If enabled is true, return this document
            document_to_return = Some(doc);
        } else {
            // If enabled is false, check auto_renew_flows_altcoins but keep this document as a fallback.
            let result_altcoins = find_renewal_data(&state, "auto_renew_flows_altcoins", &query)
                .await
                .ok()
                .flatten();
            document_to_return = result_altcoins.or(Some(doc)); // Use the altcoins result or fallback to the original document.
        }
    } else {
        let result_altcoins = find_renewal_data(&state, "auto_renew_flows_altcoins", &query)
            .await
            .ok()
            .flatten();
        // we return this document
        document_to_return = result_altcoins;
=======
    let (auto_renew_flows, auto_renew_flows_altcoins) = futures::join!(
        auto_renew_flows_future,
        auto_renew_flows_altcoins_future
    );

    let mut combined_results = Vec::new();

    if let Ok(results) = auto_renew_flows {
        combined_results.extend(results);
    }

    if let Ok(results) = auto_renew_flows_altcoins {
        combined_results.extend(results);
>>>>>>> 0e3feaf1
    }

    let mut headers = HeaderMap::new();
    headers.insert("Cache-Control", HeaderValue::from_static("max-age=30"));

    if !combined_results.is_empty() {
        for doc in &mut combined_results {
            doc.remove("_id");
            doc.remove("_cursor");
        }
        (StatusCode::OK, headers, Json(combined_results)).into_response()
    } else {
        get_error("Error while fetching from database or no results found".to_string())
    }
}

async fn find_renewal_data(
    state: &AppState,
    collection_name: &str,
    query: &StarknetIdQuery,
) -> mongodb::error::Result<Vec<mongodb::bson::Document>> {
    let collection = state
        .starknetid_db
        .collection::<mongodb::bson::Document>(collection_name);

    let mut cursor = collection
        .find(
            doc! {
                "renewer_address": to_hex(&query.addr),
                "domain": &query.domain,
                "$or": [
                    { "_cursor.to": { "$exists": false } },
                    { "_cursor.to": null },
                ],
            },
            None,
        )
        .await?;

    let mut documents = Vec::new();
    while let Some(result) = cursor.try_next().await? {
        documents.push(result);
    }

    Ok(documents)
}<|MERGE_RESOLUTION|>--- conflicted
+++ resolved
@@ -38,7 +38,6 @@
     let auto_renew_flows_future = find_renewal_data(&state, "auto_renew_flows", &query);
     let auto_renew_flows_altcoins_future = find_renewal_data(&state, "auto_renew_flows_altcoins", &query);
 
-<<<<<<< HEAD
     let document_to_return;
 
     if let Ok(Some(doc)) = result_auto_renew_flows {
@@ -60,7 +59,8 @@
             .flatten();
         // we return this document
         document_to_return = result_altcoins;
-=======
+    }
+
     let (auto_renew_flows, auto_renew_flows_altcoins) = futures::join!(
         auto_renew_flows_future,
         auto_renew_flows_altcoins_future
@@ -74,7 +74,6 @@
 
     if let Ok(results) = auto_renew_flows_altcoins {
         combined_results.extend(results);
->>>>>>> 0e3feaf1
     }
 
     let mut headers = HeaderMap::new();
